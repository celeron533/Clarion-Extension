{
    "name": "clarion-extensions",
    "displayName": "Clarion-Extensions",
    "description": "Extension for Clarion Language",
    "version": "0.2.2",
    "publisher": "msarson",
    "repository": {
        "type": "git",
        "url": "https://github.com/msarson/Clarion-Extension"
    },
    "bugs": {
        "url": "https://github.com/msarson/Clarion-Extension/issues"
    },
    "galleryBanner": {
        "color": "#474747",
        "theme": "dark"
    },
    "engines": {
        "vscode": "^1.43.0"
    },
    "activationEvents": [
        "onLanguage:clarion"
    ],
    "main": "./client/out/extension",
    "icon": "images/sv57x57.png",
    "license": "MIT",
    "categories": [
        "Snippets",
        "Programming Languages"
    ],
    "keywords": [
        "clarion",
        "json"
    ],
    "extensionDependencies": [
        "fushnisoft.clarion"
    ],
    "contributes": {
        "snippets": [
            {
                "language": "clarion",
                "path": "./snippets/variables.json"
            },
            {
                "language": "clarion",
                "path": "./snippets/refvariables.json"
            },
            {
                "language": "clarion",
                "path": "./snippets/classes.json"
            },
            {
                "language": "clarion",
                "path": "./snippets/procedures.json"
            },
            {
                "language": "clarion",
                "path": "./snippets/procedurevars.json"
            },
            {
                "language": "clarion",
                "path": "./snippets/procedurerefvars.json"
            },
            {
                "language": "clarion",
                "path": "./snippets/statements.json"
            },
            {
                "language": "jsonc",
                "path": "./snippets/clarionbuildtask.json"
            }
        ],
        "configuration": {
            "type": "object",
            "title": "clarion server configuration",
            "properties": {
                "clarion.maxNumberOfProblems": {
                    "scope": "resource",
                    "type": "number",
                    "default": 100,
                    "description": "Controls the maximum number of problems produced by the server."
                },
                "clarion.trace.server": {
                    "scope": "window",
                    "type": "string",
                    "enum": [
                        "off",
                        "messages",
                        "verbose"
                    ],
                    "default": "off",
                    "description": "Traces the communication between VS Code and the language server."
                }
            }
        }
    },
    "scripts": {
        "vscode:prepublish": "npm run compile",
        "compile": "tsc -b",
        "watch": "tsc -b -w",
<<<<<<< HEAD
        "postinstall": "cd client && npm install && cd .."
    },
    "devDependencies": {
        "@types/mocha": "^8.2.2",
        "@types/node": "^12.20.12",
        "@typescript-eslint/parser": "^2.3.0",
        "eslint": "^6.4.0",
        "mocha": "^8.4.0",
=======
        "postinstall": "cd client && npm install && cd ../server  && npm install && cd .."
    },
    "devDependencies": {
        "@types/mocha": "^8.2.2",
        "mocha": "^8.4.0",
        "@types/node": "^15.0.2",
        "eslint": "^7.26.0",
        "@typescript-eslint/parser": "^4.23.0",
>>>>>>> 3d672495
        "typescript": "^4.2.4"
    }
}<|MERGE_RESOLUTION|>--- conflicted
+++ resolved
@@ -98,16 +98,6 @@
         "vscode:prepublish": "npm run compile",
         "compile": "tsc -b",
         "watch": "tsc -b -w",
-<<<<<<< HEAD
-        "postinstall": "cd client && npm install && cd .."
-    },
-    "devDependencies": {
-        "@types/mocha": "^8.2.2",
-        "@types/node": "^12.20.12",
-        "@typescript-eslint/parser": "^2.3.0",
-        "eslint": "^6.4.0",
-        "mocha": "^8.4.0",
-=======
         "postinstall": "cd client && npm install && cd ../server  && npm install && cd .."
     },
     "devDependencies": {
@@ -116,7 +106,6 @@
         "@types/node": "^15.0.2",
         "eslint": "^7.26.0",
         "@typescript-eslint/parser": "^4.23.0",
->>>>>>> 3d672495
         "typescript": "^4.2.4"
     }
 }