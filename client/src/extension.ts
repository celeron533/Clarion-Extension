import { ExtensionContext, languages, commands, Disposable, workspace, window } from 'vscode';
<<<<<<< HEAD
import {ClarionFoldingRangeProvider} from './ClarionFoldingRangeProvider'
import { ClarionDocumentSymbolProvider } from './ClarionDocumentSymbolProvider';
// this method is called when your extension is activated
// your extension is activated the very first time the command is executed

let disposables: Disposable[] = [];
// import {
// 	LanguageClient,
// 	LanguageClientOptions,
// 	ServerOptions,
// 	TransportKind
// } from 'vscode-languageclient';
export function activate(context: ExtensionContext) {
    context.subscriptions.push(languages.registerFoldingRangeProvider({ scheme: 'file', language: 'clarion' }, new ClarionFoldingRangeProvider()));
    context.subscriptions.push(languages.registerDocumentSymbolProvider({ scheme: 'file', language: 'clarion' }, new ClarionDocumentSymbolProvider()));
=======
import * as path from 'path';
import { LanguageClient, LanguageClientOptions, ServerOptions, TransportKind } from 'vscode-languageclient';

// this method is called when your extension is activated
// your extension is activated the very first time the command is executed

//let disposables: Disposable[] = [];
let client: LanguageClient;

export function activate(context: ExtensionContext) {

    let serverModule = context.asAbsolutePath(
        path.join('server', 'out', 'server.js')
    );

    let debugOptions = { execArgv: ['--nolazy', '--inspect=6009'] };

    let serverOptions: ServerOptions = {
        run: { module: serverModule, transport: TransportKind.ipc },
        debug: {
          module: serverModule,
          transport: TransportKind.ipc,
          options: debugOptions
        }
      };

    let clientOptions: LanguageClientOptions = {
        // js is used to trigger things
        documentSelector: [{ scheme: 'file', language: 'clarion' }],
        synchronize: {
            // Notify the server about file changes to '.clientrc files contained in the workspace
            fileEvents: workspace.createFileSystemWatcher('**/.clientrc')
          }
    };

    client = new LanguageClient(
        'ClarionLanguageServer',
        'Clarion Language Server',
        serverOptions,
        clientOptions
    );
    
    client.start();
>>>>>>> 61d4767e
}


export function deactivate(): Thenable<void> | undefined {
    if (!client) {
        return undefined;
    }
    return client.stop();
}<|MERGE_RESOLUTION|>--- conflicted
+++ resolved
@@ -1,24 +1,7 @@
 import { ExtensionContext, languages, commands, Disposable, workspace, window } from 'vscode';
-<<<<<<< HEAD
-import {ClarionFoldingRangeProvider} from './ClarionFoldingRangeProvider'
-import { ClarionDocumentSymbolProvider } from './ClarionDocumentSymbolProvider';
-// this method is called when your extension is activated
-// your extension is activated the very first time the command is executed
-
-let disposables: Disposable[] = [];
-// import {
-// 	LanguageClient,
-// 	LanguageClientOptions,
-// 	ServerOptions,
-// 	TransportKind
-// } from 'vscode-languageclient';
-export function activate(context: ExtensionContext) {
-    context.subscriptions.push(languages.registerFoldingRangeProvider({ scheme: 'file', language: 'clarion' }, new ClarionFoldingRangeProvider()));
-    context.subscriptions.push(languages.registerDocumentSymbolProvider({ scheme: 'file', language: 'clarion' }, new ClarionDocumentSymbolProvider()));
-=======
 import * as path from 'path';
 import { LanguageClient, LanguageClientOptions, ServerOptions, TransportKind } from 'vscode-languageclient';
-
+import { ClarionDocumentSymbolProvider } from './ClarionDocumentSymbolProvider';
 // this method is called when your extension is activated
 // your extension is activated the very first time the command is executed
 
@@ -26,7 +9,7 @@
 let client: LanguageClient;
 
 export function activate(context: ExtensionContext) {
-
+   context.subscriptions.push(languages.registerDocumentSymbolProvider({ scheme: 'file', language: 'clarion' }, new ClarionDocumentSymbolProvider()));
     let serverModule = context.asAbsolutePath(
         path.join('server', 'out', 'server.js')
     );
@@ -59,7 +42,6 @@
     );
     
     client.start();
->>>>>>> 61d4767e
 }
 
 
